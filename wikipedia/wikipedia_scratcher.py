--- conflicted
+++ resolved
@@ -59,15 +59,7 @@
         pd.DataFrame: A Dataframe containing information of each Wikipedia
         language and its respective encoding on web address.
     """
-<<<<<<< HEAD
     return pd.read_csv(f"{PATH_WORK_DIR}/language-codes_csv.csv")
-=======
-    LOG.info(
-        "Providing the list of languages "
-        "to find Creative Commons usage data on."
-    )
-    return pd.read_csv(os.path.join(PATH_WORK_DIR, "language-codes_csv.csv"))
->>>>>>> 9edade91
 
 
 def get_request_url(lang="en"):
@@ -125,11 +117,7 @@
             search_data = response.json()
 
         if search_data is None:
-<<<<<<< HEAD
             LOGGER.error(
-=======
-            LOG.exception(
->>>>>>> 9edade91
                 f"Received Result is None due to Language {language} absent as"
                 "an available Wikipedia client. Will therefore return an empty"
                 "dictionary for result, but will continue querying."
@@ -141,7 +129,6 @@
         return search_data_dict
 
     except requests.HTTPError as e:
-<<<<<<< HEAD
         LOGGER.error(f"HTTP Error: {e}")
         raise
     except requests.RequestException as e:
@@ -149,17 +136,6 @@
         raise
     except KeyError as e:
         LOGGER.error(f"KeyError: {e}. Search data is: {search_data}")
-=======
-        LOG.exception(f"HTTP Error: {e}")
-        raise
-    except requests.RequestException as e:
-        LOG.exception(f"Request Exception: {e}")
-        raise
-    except KeyError as e:
-        LOG.exception(
-            f"KeyError: {e}. Search data is: {search_data}",
-        )
->>>>>>> 9edade91
         raise
 
 
@@ -233,7 +209,6 @@
     try:
         main()
     except SystemExit as e:
-<<<<<<< HEAD
         LOGGER.error("System exit with code: %d", e.code)
         sys.exit(e.code)
     except KeyboardInterrupt:
@@ -241,13 +216,4 @@
         sys.exit(130)
     except Exception:
         LOGGER.exception("Unhandled exception:")
-=======
-        LOG.error(f"System exit with code: {e.code}")
-        sys.exit(e.code)
-    except KeyboardInterrupt:
-        LOG.info("(130) Halted via KeyboardInterrupt.")
-        sys.exit(130)
-    except Exception:
-        LOG.error(f"(1) Unhandled exception: {traceback.format_exc()}")
->>>>>>> 9edade91
         sys.exit(1)