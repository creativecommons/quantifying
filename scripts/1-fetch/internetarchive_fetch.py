#!/usr/bin/env python
"""
Fetch open content data from Internet Archive using the Python interface.
"""

# Standard library
import argparse
import csv
import os
import re
import sys
import textwrap
import traceback
import unicodedata
from collections import Counter
from time import sleep
from urllib.parse import urlparse

# Third-party
from babel.core import Locale
from internetarchive import ArchiveSession
from iso639 import Language
from pygments import highlight
from pygments.formatters import TerminalFormatter
from pygments.lexers import PythonTracebackLexer
from urllib3.util.retry import Retry

# Add parent directory so shared can be imported
sys.path.append(os.path.join(os.path.dirname(__file__), ".."))

# First-party/Local
import shared  # noqa: E402

# Setup
LOGGER, PATHS = shared.setup(__file__)

# CSV paths
FILE1_COUNT = os.path.join(PATHS["data_phase"], "internetarchive_1_count.csv")
FILE2_LANGUAGE = os.path.join(
    PATHS["data_phase"], "internetarchive_2_count_by_language.csv"
)

# CSV headers
HEADER1 = ["LICENSE", "COUNT"]
HEADER2 = ["LICENSE", "LANGUAGE", "COUNT"]

QUARTER = os.path.basename(PATHS["data_quarter"])

ISO639_CACHE = {}


def parse_arguments():
    LOGGER.info("Parsing command-line options")
    parser = argparse.ArgumentParser(description=__doc__)
    parser.add_argument(
        "--enable-save", action="store_true", help="Enable saving results"
    )
    parser.add_argument(
        "--enable-git", action="store_true", help="Enable git actions"
    )
    args = parser.parse_args()
    if not args.enable_save and args.enable_git:
        parser.error("--enable-git requires --enable-save")
    return args


def get_archive_session():
    retry_strategy = Retry(
        total=5,
        backoff_factor=10,
        status_forcelist=shared.STATUS_FORCELIST,
        allowed_methods=["GET", "POST"],
        raise_on_status=False,
    )
    adapter_kwargs = {
        "max_retries": retry_strategy,
    }
    session = ArchiveSession(http_adapter_kwargs=adapter_kwargs)
    session.headers.update(
        {"User-Agent": shared.USER_AGENT, "Accept": "application/json"}
    )
    return session


def load_license_mapping():
    """Loads and normalizes the license mapping from CSV."""
    license_mapping = {}
    file_path = shared.path_join(
        PATHS["data"], "license_url_to_identifier_mapping.csv"
    )
    with open(file_path, "r", encoding="utf-8") as file_obj:
        reader = csv.DictReader(file_obj)
        for row in reader:
            raw_url = row["LICENSE_URL"]
            label = row["LICENSE"].strip()
            normalized_url = normalize_license(raw_url, license_mapping=None)
            if normalized_url:
                license_mapping[normalized_url] = label
    return license_mapping


def normalize_license(licenseurl, license_mapping=None):
    """Normalize licenseurl and map to standard license label."""
    if not isinstance(licenseurl, str) or not licenseurl.strip():
        return None

    # Parse and clean
    parsed = urlparse(
        licenseurl.strip()
        .lower()
        .replace("http://", "https://")
        .replace("www.", "")
    )
    path = parsed.path.rstrip("/")
    path = re.sub(r"/(deed|legalcode)(\.[a-zA-Z_-]+)?$", "", path)

    # Reconstruct normalized URL
    normalized_url = f"https://{parsed.netloc}{path}"

    # Lookup mapped label
    label = (
        license_mapping.get(normalized_url, "UNKNOWN")
        if license_mapping
        else normalized_url
    )

    return label


def normalize_key(s):
    """Normalize string for dictionary keys:
    NFKD, remove diacritics, punctuation, collapse spaces, lowercase."""
    if not s:
        return ""
    s = str(s)
    s = unicodedata.normalize("NFKD", s)
    s = "".join(ch for ch in s if not unicodedata.combining(ch))
    s = re.sub(
        r"[^\w\s\+\-/]", " ", s, flags=re.UNICODE
    )  # keep + / - for splits
    # s = re.sub(r"\s+", " ", s).strip().lower()
    return s


def iso639_lookup(term):
    """Return a Language object or None; cache results.
    Accepts raw user input."""
    if not term:
        return None
    key = term.strip().lower()
    if key in ISO639_CACHE:
        return ISO639_CACHE[key]
    try:
        result = Language.match(term, exact=False)
    except Exception:
        result = None
    # result normalization: pick first if list-like
    lang = None
    if result:
        if isinstance(result, (list, tuple)):
            lang = result[0] if result else None
        else:
            lang = result
    ISO639_CACHE[key] = lang
    return lang


# strip common noise like "subtitles", "subtitle",
#  "(English)", "english patch", "handwritten"
def strip_noise(s):
    s = re.sub(
        r"\b(subtitles?|subtitle|sub-titles|subbed|with subtitles?)\b",
        " ",
        s,
        flags=re.I,
    )
    s = re.sub(r"\b(english patch|english patch\))\b", " ", s, flags=re.I)
    s = re.sub(
        r"\b(handwritten|hand write|hand-written|hand written)\b",
        " ",
        s,
        flags=re.I,
    )
    s = re.sub(
        r"\b(no voice|no spoken word|no speech|instrumental)\b",
        " ",
        s,
        flags=re.I,
    )
    s = re.sub(r"[()\"\']", " ", s)
    return s


def is_multi_language(raw_language):
    """Detects multi-language strings."""
    return bool(
        re.search(
            r",|;|\band\b|\bwith\b|\/|&\s+", raw_language, flags=re.IGNORECASE
        )
    )


def normalize_language(raw_language):
    if not raw_language:
        return "Undetermined"

    raw = str(raw_language).strip()
    if is_multi_language(raw):
        # LOGGER.info("Multi-language detected: %s → raw)
        return "Multiple languages"

    # strip noise and normalize (subtitles, parentheticals)
    cleaned_for_match = strip_noise(raw)
    cleaned = normalize_key(cleaned_for_match.replace("-", " "))

    ALIAS_MAP = {
        "english": "English",
        "engrish": "English",
        "english_handwritten": "English",
        "enlgish": "English",
        "american english": "English",
        "en_us": "English",
        "en_es": "English",
        "Eglish": "English",
        "English (US)": "English",
        "sgn": "Sign languages",
        "русский": "Russian",
        "france": "French",
        "français": "French",
        "francais": "French",
        "italiano": "Italian",
        "ilokano": "Ilokano",
        "viẹetnamese": "Vietnamese",
        "português": "Portuguese",
        "pt-br": "Portuguese",
        "espanol": "Spanish",
        "español": "Spanish",
        "castellano": "Spanish",
        "es_formal": "Spanish",
        "es_es": "Spanish",
        "mandarin": "Chinese",
        "nederlands": "Dutch",
        "dutch": "Dutch",
        "swahili": "Swahili",
        "no language (english)": "Undetermined",
        "whatever we play it to be": "Undetermined",
        "english & chinese subbed": "Multiple languages",
        "mis": "Uncoded languages",
        "n/a": "Undetermined",
        "none": "Undetermined",
        "und": "Undetermined",
        "unknown": "Undetermined",
        "und": "Undetermined",
        "no language (english)": "Undetermined",
        "no speech": "Undetermined",
        "no spoken language": "Undetermined",
        "multi": "Multiple Languages",
        "multilanguage": "Multiple languages",
        "multiple": "Multiple Languages",
        "music": "Undetermined",
    }
    ALIAS_MAP = {normalize_key(k): v for k, v in ALIAS_MAP.items()}

    # Use normalized ALIAS_MAP
    if cleaned in ALIAS_MAP:
        return ALIAS_MAP[cleaned]

    # Try python-iso639
    lang = iso639_lookup(cleaned)
    if lang:
        # Returning English name;
        # fallback to alpha2 or alpha3 if name missing
        name = getattr(lang, "name", None)
        if name:
            return name
        if getattr(lang, "alpha2", None):
            return lang.alpha2
        if getattr(lang, "alpha3", None):
            return lang.alpha3

    # if looks like 2 or 3-letter code fallback, ask iso639
    if re.fullmatch(r"[a-z]{2,3}", cleaned):
        lang_obj = iso639_lookup(cleaned)
        if lang_obj and getattr(lang_obj, "name", None):
            return lang_obj.name

    try:
        locale = Locale.parse(cleaned, sep="_")
        eng = locale.get_language_name("en")
        if eng:
            return eng
    except Exception:
        pass

    return "Undetermined"


def query_internet_archive(args):
    license_counter = Counter()
    language_counter = Counter()
    unmapped_licenseurl_counter = Counter()
    unmapped_language_counter = Counter()

    fields = ["licenseurl", "language"]
    query = "creativecommons.org"
    license_mapping = load_license_mapping()

<<<<<<< HEAD
    rows = 1000000
=======
    rows = 50
>>>>>>> 92e76298
    total_rows = 0
    total_processed = 0
    max_retries = 3

    session = get_archive_session()
    while True:
        # Loop until no more results are returned by the API
        LOGGER.info(f"Fetching {rows} items starting at {total_rows}...")
        results = None

        for attempt in range(max_retries):
            try:
                # Use search_items for simpler pagination management
                search = session.search_items(
                    query,
                    fields=fields,
                    params={"rows": rows, "start": total_rows},
                    request_kwargs={"timeout": 120},
                )

                # Convert to list to iterate over
                results = list(search)
                total_rows += len(results)
                break

            except Exception as e:
                wait_time = 2**attempt
                LOGGER.warning(
                    f"API request failed (Attempt {attempt+1}/{max_retries}). "
                    f"Waiting {wait_time}s.Error: {e}"
                    f"\n{traceback.format_exc()}"
                )
                sleep(wait_time)
        else:
            raise shared.QuantifyingException(
                f"Failed to fetch data after {max_retries} attempts.", 1
            )

        if not results:
            LOGGER.info("No more results. Ending pagination.")
            break

        for result in results:
            # Extract and normalize license URL
            licenseurl = result.get("licenseurl", "")
            if isinstance(licenseurl, list):
                licenseurl = licenseurl[0] if licenseurl else "UNKNOWN"
            if not licenseurl:
                licenseurl = "UNKNOWN"

            normalized_url = normalize_license(licenseurl, license_mapping)
            if normalized_url == "UNKNOWN":
                unmapped_licenseurl_counter[licenseurl] += 1
                continue  # Skip this result

            # Extract and normalize language
            raw_language = result.get("language", "Undetermined")
            if isinstance(raw_language, list):
                raw_language = (
                    raw_language[0] if raw_language else "Undetermined"
                )

            normalized_lang = normalize_language(raw_language)
            if normalized_lang == "Undetermined":
                unmapped_language_counter[raw_language] += 1
                continue  # Skip this result

            license_counter[(normalized_url)] += 1
            language_counter[(normalized_url, normalized_lang)] += 1
            total_processed += 1

        LOGGER.info(
            f"Processed {len(results)} new items, total: {total_processed}"
        )
        LOGGER.info(f"Total items processed so far: {total_processed}")
        LOGGER.info(
            f"Unique licenses: {len(license_counter)}|"
            f"Languages:{len(language_counter)}"
        )

        # If the results is less than the requested rows, implies the end
        if len(results) < rows:
            LOGGER.info(
                "Fewer results returned than requested." "Pagination complete."
            )
            break

    LOGGER.info(
        "Finished processing.\n"
        "Number of unmapped licenses: "
        f"{sum(unmapped_licenseurl_counter.values())}\n"
        "Number of unmapped languages: "
        f"{sum(unmapped_language_counter.values())}"
    )

    # Log unmapped languages once at the end
    if unmapped_language_counter:
        for lang, count in unmapped_language_counter.items():
            cleaned = lang.strip().lower().replace("-", "_")
            LOGGER.warning(
                f"Unmapped language: {lang} (cleaned: {cleaned}): {count}"
            )

    return license_counter, language_counter


def write_csv(file_path, header, rows):
    with open(file_path, "w", encoding="utf-8", newline="\n") as file_obj:
        writer = csv.writer(file_obj, dialect="unix")
        writer.writerow(header)
        for row in rows:
            writer.writerow(row)
    LOGGER.info(f"Wrote {len(rows)} rows to {file_path}")


def write_all(args, license_counter, language_counter):
    if not args.enable_save:
        return args

    os.makedirs(PATHS["data_phase"], exist_ok=True)

    # Sort license data by license name
    sorted_license_rows = sorted(
        [(license, count) for license, count in license_counter.items()],
        key=lambda x: x[0],
    )

    # Sort language data by license then language
    sorted_language_rows = sorted(
        [
            (license, language, count)
            for (license, language), count in language_counter.items()
        ],
        key=lambda x: (x[0], x[1]),
    )

    write_csv(
        FILE1_COUNT,
        HEADER1,
        sorted_license_rows,
    )
    write_csv(
        FILE2_LANGUAGE,
        HEADER2,
        sorted_language_rows,
    )

    return args


def main():
    args = parse_arguments()
    shared.paths_log(LOGGER, PATHS)

    license_data, language_data = query_internet_archive(args)

    if args.enable_save:
        write_all(args, license_data, language_data)

    if args.enable_git:
        args = shared.git_add_and_commit(
            args,
            PATHS["repo"],
            PATHS["data_quarter"],
            f"Add Internet Archive data for {QUARTER}",
        )
        shared.git_push_changes(args, PATHS["repo"])


if __name__ == "__main__":
    try:
        main()
    except shared.QuantifyingException as e:
        if e.exit_code == 0:
            LOGGER.info(e.message)
        else:
            LOGGER.error(e.message)
        sys.exit(e.exit_code)
    except SystemExit as e:
        if e.code != 0:
            LOGGER.error(f"System exit with code: {e.code}")
        sys.exit(e.code)
    except KeyboardInterrupt:
        LOGGER.info("(130) Halted via KeyboardInterrupt.")
        sys.exit(130)
    except Exception:
        traceback_formatted = textwrap.indent(
            highlight(
                traceback.format_exc(),
                PythonTracebackLexer(),
                TerminalFormatter(),
            ),
            "    ",
        )
        LOGGER.critical(f"(1) Unhandled exception:\n{traceback_formatted}")
        sys.exit(1)<|MERGE_RESOLUTION|>--- conflicted
+++ resolved
@@ -305,11 +305,7 @@
     query = "creativecommons.org"
     license_mapping = load_license_mapping()
 
-<<<<<<< HEAD
     rows = 1000000
-=======
-    rows = 50
->>>>>>> 92e76298
     total_rows = 0
     total_processed = 0
     max_retries = 3
