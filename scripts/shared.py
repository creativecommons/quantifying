--- conflicted
+++ resolved
@@ -35,18 +35,6 @@
         super().__init__(self.message)
 
 
-<<<<<<< HEAD
-# def get_session(accept_header=None):
-#     """Create a reusable HTTP session with retry logic."""
-#     session = Session()
-
-
-def get_session(accept_header=None, session=None):
-    """Create or configure a reusable HTTP session
-    with retry logic and headers."""
-    if session is None:
-        session = Session()
-=======
 def get_session(accept_header=None, session=None):
     """
     Create or configure a reusable HTTPS session with retry logic and
@@ -58,7 +46,6 @@
     # Purge default and custom session connection adapters
     # (With only a https:// adapter, below, unencrypted requests will fail.)
     session.adapters = OrderedDict()
->>>>>>> d5f457e6
 
     # Try again after 0s, 6s, 12s, 24s, 48s (total 90s) for the specified HTTP
     # error codes (STATUS_FORCELIST)
