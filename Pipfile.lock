--- conflicted
+++ resolved
@@ -1,11 +1,7 @@
 {
     "_meta": {
         "hash": {
-<<<<<<< HEAD
-            "sha256": "f7623ff3506e3cd6503960995549725f1c37ee5a65457f62cd158310ad060912"
-=======
             "sha256": "817b0687c340503522d0a57955a566e5e381f00829f5e50ef8ff2626c10f2141"
->>>>>>> 2369b85f
         },
         "pipfile-spec": 6,
         "requires": {
@@ -36,17 +32,6 @@
             "markers": "python_full_version >= '3.6.0'",
             "version": "==2.1.1"
         },
-<<<<<<< HEAD
-        "colorama": {
-            "hashes": [
-                "sha256:854bf444933e37f5824ae7bfc1e98d5bce2ebe4160d46b5edf346a89358e99da",
-                "sha256:e6c6b4334fc50988a639d9b98aa429a0b57da6e17b9a44f0451f930b6967b7a4"
-            ],
-            "markers": "platform_system == 'Windows'",
-            "version": "==0.4.5"
-        },
-=======
->>>>>>> 2369b85f
         "contextlib2": {
             "hashes": [
                 "sha256:3fbdb64466afd23abaf6c977627b75b6139a5a3e8ce38405c5b413aed7a0471f",
@@ -360,17 +345,6 @@
             ],
             "markers": "python_full_version < '3.11.0a7'",
             "version": "==2.0.1"
-<<<<<<< HEAD
-        },
-        "typing-extensions": {
-            "hashes": [
-                "sha256:1511434bb92bf8dd198c12b1cc812e800d4181cfcb867674e0f8279cc93087aa",
-                "sha256:16fa4864408f655d35ec496218b85f79b3437c829e93320c7c9215ccfd92489e"
-            ],
-            "markers": "python_version < '3.10'",
-            "version": "==4.4.0"
-=======
->>>>>>> 2369b85f
         }
     }
 }