--- conflicted
+++ resolved
@@ -4,10 +4,7 @@
 """
 
 # Standard library
-<<<<<<< HEAD
 import logging
-=======
->>>>>>> acdf941a
 import os
 import sys
 import traceback
@@ -22,11 +19,7 @@
 from internetarchive.session import ArchiveSession
 
 sys.path.append(".")
-<<<<<<< HEAD
-# Third-party
-=======
 # First-party/Local
->>>>>>> acdf941a
 import quantify  # noqa: E402
 
 PATH_REPO_ROOT, PATH_WORK_DIR, PATH_DOTENV, DATETIME_TODAY = quantify.setup(
@@ -36,7 +29,6 @@
     PATH_WORK_DIR,
     f"data_internetarchive_"
     f"{DATETIME_TODAY.year}_{DATETIME_TODAY.month}_{DATETIME_TODAY.day}.csv",
-<<<<<<< HEAD
 )
 
 # Set up the logger
@@ -47,8 +39,6 @@
 handler = logging.StreamHandler()
 formatter = logging.Formatter(
     "%(asctime)s - %(levelname)s - %(name)s - %(message)s"
-=======
->>>>>>> acdf941a
 )
 
 # Add formatter to the handler
@@ -67,7 +57,6 @@
         np.array: An np array containing all license types that should be
         searched via Programmable Search Engine.
     """
-<<<<<<< HEAD
     LOG.info(
         "Providing the list of licenses from a "
         "Creative Commons provided tool list."
@@ -77,11 +66,6 @@
         os.path.join(PATH_WORK_DIR, "legal-tool-paths.txt"), header=None
     )
 
-=======
-    cc_license_data = pd.read_csv(
-        os.path.join(PATH_WORK_DIR, "legal-tool-paths.txt"), header=None
-    )
->>>>>>> acdf941a
     license_list = cc_license_data[0].unique()
     return license_list
 
