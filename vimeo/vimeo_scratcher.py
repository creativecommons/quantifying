#!/usr/bin/env python
"""
This file is dedicated to obtain a .csv record report for Vimeo
data.
This scratcher does not use the PyVimeo interface due to lack of documentation
and attempt to maintain exponential backoff, as the VimeoClient from PyVimeo
cannot be mounted with exponential backoff adapter.
"""

# Standard library
<<<<<<< HEAD
import datetime as dt
import logging
=======
>>>>>>> acdf941a
import os
import sys
import traceback

# Third-party
import requests
from dotenv import load_dotenv
from requests.adapters import HTTPAdapter
from urllib3.util.retry import Retry

sys.path.append(".")
# First-party/Local
import quantify  # noqa: E402

PATH_REPO_ROOT, PATH_WORK_DIR, PATH_DOTENV, DATETIME_TODAY = quantify.setup(
    __file__
)
load_dotenv(PATH_DOTENV)

ACCESS_TOKEN = os.getenv("VIMEO_ACCESS_TOKEN")
CLIENT_ID = os.getenv("VIMEO_CLIENT_ID")
DATA_WRITE_FILE = os.path.join(
    PATH_WORK_DIR,
    "data_vimeo_"
    f"{DATETIME_TODAY.year}_{DATETIME_TODAY.month}_{DATETIME_TODAY.day}.csv",
)

# Set up the logger
LOG = logging.getLogger(__name__)
LOG.setLevel(logging.INFO)

# Define both the handler and the formatter
handler = logging.StreamHandler()
formatter = logging.Formatter(
    "%(asctime)s - %(levelname)s - %(name)s - %(message)s"
)

# Add formatter to the handler
handler.setFormatter(formatter)

# Add handler to the logger
LOG.addHandler(handler)

# Log the start of the script execution
LOG.info("Script execution started.")


def get_license_list():
    """Provides the list of license from a Creative Commons searched licenses.
    Returns:
        List: A list containing all license types that should be searched in
        all possible license filters of Vimeo API.
    """

    LOG.info(
        "Providing the list of licenses "
        "from a Creative Commons searched license."
    )

    return [
        "CC",
        "CC-BY",
        "CC-BY-NC",
        "CC-BY-NC-ND",
        "CC-BY-NC-SA",
        "CC-BY-ND",
        "CC-BY-SA",
        "CC0",
    ]


def get_request_url(license="CC"):
    """Provides the API Endpoint URL for specified parameter combinations.

    Args:
        license:
            A string representing the type of license, and should be a segment
            of its URL towards the license description. Alternatively, the
            default None value stands for having no assumption about license
            type.

    Returns:
        string: A string representing the API Endpoint URL for the query
        specified by this function's parameters.
    """
    LOG.info(
        "Providing the API Endpoint URL for specified parameter combinations."
    )

    return (
        f"https://api.vimeo.com/videos?filter={license}"
        f"&client_id={CLIENT_ID}&access_token={ACCESS_TOKEN}"
    )


def get_response_elems(license):
    """Provides the metadata for query of specified parameters
    Args:
        license:
            A string representing the type of license, and should be a segment
            of its URL towards the license description. Alternatively, the
            default None value stands for having no assumption about license
            type.
    Returns:
        dict: A dictionary mapping metadata to its value provided from the API
        query of specified parameters.
    """
    LOG.info("Providing the metadata for query of specified parameters.")

    try:
        request_url = get_request_url(license=license)
        max_retries = Retry(
            total=5,
            backoff_factor=10,
            status_forcelist=[403, 408, 429, 500, 502, 503, 504],
        )
        session = requests.Session()
        session.mount("https://", HTTPAdapter(max_retries=max_retries))
        with session.get(request_url) as response:
            response.raise_for_status()
            search_data = response.json()
        return {"totalResults": search_data["total"]}
    except Exception as e:
        raise e


def set_up_data_file():
    """Writes the header row to file to contain Vimeo data."""
    LOG.info("Writing the header row to file to contain Vimeo data.")

    header_title = "LICENSE TYPE,Document Count"
    with open(DATA_WRITE_FILE, "w") as f:
        f.write(f"{header_title}\n")


def record_license_data(license_type):
    """Writes the row for LICENSE_TYPE to file to contain Vimeo Query data.
    Args:
        license_type:
            A string representing the type of license, and should be a segment
            of its URL towards the license description. Alternatively, the
            default None value stands for having no assumption about license
            type.
    """
    LOG.info("Writing the header row to file to contain Vimeo Query data.")

    data_log = (
        f"{license_type},"
        f"{get_response_elems(license_type)['totalResults']}"
    )
    with open(DATA_WRITE_FILE, "a") as f:
        f.write(f"{data_log}\n")


def record_all_licenses():
    """Records the data of all license types findable in the license list and
    records these data into the DATA_WRITE_FILE as specified in that constant.
    """
    LOG.info(
        "Recording the data of all license types "
        "in the license list and recording them "
        "into DATA_WRITE_FILE"
    )

    license_list = get_license_list()
    for license_type in license_list:
        record_license_data(license_type)


def main():
    set_up_data_file()
    record_all_licenses()


if __name__ == "__main__":
    # Exception Handling
    try:
        main()
    except SystemExit as e:
        LOG.error(f"System exit with code: {e.code}")
        sys.exit(e.code)
    except KeyboardInterrupt:
        LOG.info("(130) Halted via KeyboardInterrupt.")
        sys.exit(130)
    except Exception:
        LOG.error(f"(1) Unhandled exception: {traceback.format_exc()}")
        sys.exit(1)<|MERGE_RESOLUTION|>--- conflicted
+++ resolved
@@ -8,11 +8,8 @@
 """
 
 # Standard library
-<<<<<<< HEAD
 import datetime as dt
 import logging
-=======
->>>>>>> acdf941a
 import os
 import sys
 import traceback
