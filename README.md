--- conflicted
+++ resolved
@@ -76,63 +76,51 @@
 
 ### Static analysis
 
-The `dev/tools.sh` helper script runs the static analysis tools:
+The [`dev/tools.sh`][tools-sh] helper script runs the static analysis tools
+(`black`, `flake8`, and `isort`):
 ```shell
 ./dev/tools.sh
 ```
+
+It can also accept command-line arguments to specify specific files or
+directories to check:
+```shell
+./dev/tools.sh PATH/TO/MY/FILE.PY
+```
+
+[tools-sh]: /dev/tools.sh
 
 
 ### Resources
 
 - **[Python Guidelines — Creative Commons Open Source][ccospyguide]**
-<<<<<<< HEAD
-- [Black][black]: the uncompromising Python code formatter
-- [flake8][flake8]: a python tool that glues together pep8, pyflakes, mccabe,
-  and third-party plugins to check the style and quality of some python code.
-- [isort][isort]: A Python utility / library to sort imports.
-- **Helper Scripts:**
-  - [`/dev/tools.sh`][tools.sh]: A script that runs `isort`, `black`, and `flake8` to automatically format and check the codebase for style issues.
-  
-      To use the script, simply run the following command.
-      ```
-      ./dev/tools.sh
-      ```
-      It can also accept command-line arguments to specify specific files or directories to check. 
-      
-      For example:
-      ```
-      ./dev/tools.sh path/to/my/file.py
-      ```
-- **GitHub Actions:**
-  - [`.github/workflows/python_static_analysis.yml`][python_static_analysis.yml]: A github workflow that checks the quality and style of code also using `isort`, `black`, and `flake8`. 
-  
-      The workflow is triggered automatically when you push changes to the main branch or open a pull request.
-
-      Once it's completed, review the results and fix any issues reported by the tools.
-=======
 - [Black][black]: _the uncompromising Python code formatter_
 - [flake8][flake8]: _a python tool that glues together pep8, pyflakes, mccabe,
   and third-party plugins to check the style and quality of some python code._
 - [isort][isort]: _A Python utility / library to sort imports_
   - (It doesn't import any libraries, it only sorts and formats them.)
 - [ppypa/pipenv][pipenv]: _Python Development Workflow for Humans._
->>>>>>> 7ae63ff7
 
 [ccospyguide]: https://opensource.creativecommons.org/contributing-code/python-guidelines/
 [black]: https://github.com/psf/black
 [flake8]: https://gitlab.com/pycqa/flake8
 [isort]: https://pycqa.github.io/isort/
-<<<<<<< HEAD
-[tools.sh]: /dev/tools.sh
-[python_static_analysis.yml]: .github/workflows/python_static_analysis.yml
-=======
 [pipenv]: https://github.com/pypa/pipenv
->>>>>>> 7ae63ff7
+
+
+### GitHub Actions
+
+The [`.github/workflows/python_static_analysis.yml`][workflow-static-analysis]
+GitHub Actions workflow performs static analysis (`black`, `flake8`, and
+`isort`) on committed changes. The workflow is triggered automatically when you
+push changes to the main branch or open a pull request.
+
+[workflow-static-analysis]: .github/workflows/python_static_analysis.yml
 
 
 ## Data sources
 
-Kindly visit the [sources.md](sources.md) file for it.
+Kindly visit the [`sources.md`](sources.md) file for it.
 
 
 ## History
