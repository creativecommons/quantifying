"""
This is to clean the data pulled by the photos_detail.py script so as to
further delete useless columns and reorganize the dataset as this form:

|       locations                  | amount |   time     | license | content_categories | highest_comment | total_view |  # noqa: E501
| -------------------------------- | -----: | ---------- | ------: | ------------------ | --------------: | ---------: |  # noqa: E501
| Minneapolis, United States       |     20 | 2022-10-22 |       4 | football, life     |             105 |     100000 |  # noqa: E501
| São José do Rio Preto SP, Brasil |     30 | 2022-10-22 |       4 | football, life     |              50 |     300000 |  # noqa: E501
...

Note:
content_categories will be got from basic NLP on the tags column
"""

# Standard library
<<<<<<< HEAD
import os
=======
import logging
>>>>>>> 9edade91
import sys

# Third-party
import pandas as pd

<<<<<<< HEAD
# First-party/Local
import quantify

# Setup only LOGGER using quantify.setup()
sys.path.append(os.path.abspath(os.path.join(os.path.dirname(__file__), "..")))
_, _, _, _, LOGGER = quantify.setup(__file__)
=======
# Set up the logger
LOG = logging.getLogger(__name__)
LOG.setLevel(logging.INFO)

# Define both the handler and the formatter
handler = logging.StreamHandler()
formatter = logging.Formatter(
    "%(asctime)s - %(levelname)s - %(name)s - %(message)s"
)

# Add formatter to the handler
handler.setFormatter(formatter)

# Add handler to the logger
LOG.addHandler(handler)

# Log the start of the script execution
LOG.info("Script execution started.")
>>>>>>> 9edade91


def drop_empty_column(csv_path, new_csv_path):
    """
    Drops columns with 'Unnamed' in the name from the CSV file.
    Args:
    - csv_path (str): Path to the original CSV file.
    - new_csv_path (str): Path to save the cleaned CSV file.
    """
    LOG.info("Dropping 'Unnamed' columns from the CSV file.")

    df = pd.read_csv(csv_path)
    for col in df.columns:
        if "Unnamed" in col:
            data = df.drop(col, axis=1)
            LOG.info(f"Dropping column {col}")
    data.to_csv(new_csv_path)
    LOG.info("Dropping empty columns completed.")


def drop_duplicate_id(csv_path, new_csv_path):
    """
    Drops duplicate rows based on the 'id' column from the CSV file.

    Args:
    - csv_path (str): Path to the original CSV file.
    - new_csv_path (str): Path to save the cleaned CSV file.
    """
    LOG.info(
        "Dropping duplicate rows based on the 'id' column from the CSV file."
    )

    df = pd.read_csv(csv_path)
    data = df.drop_duplicates(subset=["id"])
    data.to_csv(new_csv_path)
    LOG.info("Dropping duplicates completed.")


def save_new_data(csv_path, column_name_list, new_csv_path):
    """
    Saves specified columns from the original CSV file to a new CSV file.

    Args:
    - csv_path (str): Path to the original CSV file.
    - column_name_list (list of str): List of column names to be saved
    (belongs to the existing column names from original csv)
    - new_csv_path (str): Path to save the new CSV file.
    """
    LOG.info("Saving columns from the original CSV to a new CSV.")

    df = pd.read_csv(csv_path)
    new_df = pd.DataFrame()
    for col in column_name_list:
        new_df[col] = list(df[col])
        LOG.info(f"Saving column {col}")
    new_df.to_csv(new_csv_path)
    LOG.info("Saving new data to new csv")


def main():
    drop_empty_column("hs.csv", "dataset/cleaned_license10.csv")
    drop_duplicate_id(
        "dataset/cleaned_license10.csv", "dataset/cleaned_license10.csv"
    )
    save_new_data(
        "dataset/cleaned_license10.csv",
        [
            "location",
            "dates",
            "license",
            "description",
            "tags",
            "views",
            "comments",
        ],
        "dataset/cleaned_license10.csv",
    )


if __name__ == "__main__":
    # Exception Handling
    try:
        main()
    except SystemExit as e:
<<<<<<< HEAD
        LOGGER.error("System exit with code: %d", e.code)
        sys.exit(e.code)
    except KeyboardInterrupt:
        LOGGER.info("Halted via KeyboardInterrupt.")
        sys.exit(130)
    except Exception:
        LOGGER.exception("Unhandled exception:")
=======
        LOG.error(f"System exit with code: {e.code}")
        sys.exit(e.code)
    except KeyboardInterrupt:
        LOG.info("(130) Halted via KeyboardInterrupt.")
        sys.exit(130)
    except Exception:
        LOG.error(f"(1) Unhandled exception: {traceback.format_exc()}")
>>>>>>> 9edade91
        sys.exit(1)<|MERGE_RESOLUTION|>--- conflicted
+++ resolved
@@ -13,43 +13,18 @@
 """
 
 # Standard library
-<<<<<<< HEAD
 import os
-=======
-import logging
->>>>>>> 9edade91
 import sys
 
 # Third-party
 import pandas as pd
 
-<<<<<<< HEAD
 # First-party/Local
 import quantify
 
 # Setup only LOGGER using quantify.setup()
 sys.path.append(os.path.abspath(os.path.join(os.path.dirname(__file__), "..")))
 _, _, _, _, LOGGER = quantify.setup(__file__)
-=======
-# Set up the logger
-LOG = logging.getLogger(__name__)
-LOG.setLevel(logging.INFO)
-
-# Define both the handler and the formatter
-handler = logging.StreamHandler()
-formatter = logging.Formatter(
-    "%(asctime)s - %(levelname)s - %(name)s - %(message)s"
-)
-
-# Add formatter to the handler
-handler.setFormatter(formatter)
-
-# Add handler to the logger
-LOG.addHandler(handler)
-
-# Log the start of the script execution
-LOG.info("Script execution started.")
->>>>>>> 9edade91
 
 
 def drop_empty_column(csv_path, new_csv_path):
@@ -134,7 +109,6 @@
     try:
         main()
     except SystemExit as e:
-<<<<<<< HEAD
         LOGGER.error("System exit with code: %d", e.code)
         sys.exit(e.code)
     except KeyboardInterrupt:
@@ -142,13 +116,4 @@
         sys.exit(130)
     except Exception:
         LOGGER.exception("Unhandled exception:")
-=======
-        LOG.error(f"System exit with code: {e.code}")
-        sys.exit(e.code)
-    except KeyboardInterrupt:
-        LOG.info("(130) Halted via KeyboardInterrupt.")
-        sys.exit(130)
-    except Exception:
-        LOG.error(f"(1) Unhandled exception: {traceback.format_exc()}")
->>>>>>> 9edade91
         sys.exit(1)